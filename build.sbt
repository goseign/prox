--- conflicted
+++ resolved
@@ -21,20 +21,7 @@
   scalacOptions += "-target:jvm-1.8",
 
   libraryDependencies ++= Seq(
-<<<<<<< HEAD
     "org.scala-lang.modules" %% "scala-collection-compat" % "2.2.0"
-=======
-    "org.typelevel" %% "cats-effect" % "2.2.0",
-    "co.fs2" %% "fs2-core" % "2.4.4",
-    "co.fs2" %% "fs2-io" % "2.4.4",
-    "com.chuusai" %% "shapeless" % "2.3.3",
-    "org.scala-lang.modules" %% "scala-collection-compat" % "2.2.0",
-
-    "dev.zio" %% "zio" % "1.0.3" % "test",
-    "dev.zio" %% "zio-test" % "1.0.3" % "test",
-    "dev.zio" %% "zio-test-sbt" % "1.0.3" % "test",
-    "dev.zio" %% "zio-interop-cats" % "2.2.0.1" % "test",
->>>>>>> 823c8cd5
   ),
 
   coverageEnabled in(Test, compile) := true,
@@ -133,7 +120,7 @@
     "dev.zio" %% "zio" % "1.0.3" % "test",
     "dev.zio" %% "zio-test" % "1.0.3" % "test",
     "dev.zio" %% "zio-test-sbt" % "1.0.3" % "test",
-    "dev.zio" %% "zio-interop-cats" % "2.1.4.0" % "test",
+    "dev.zio" %% "zio-interop-cats" % "2.2.0.1" % "test",
   ),
   testFrameworks += new TestFramework("zio.test.sbt.ZTestFramework"),
 ).dependsOn(proxCore)
